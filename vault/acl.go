--- conflicted
+++ resolved
@@ -50,7 +50,7 @@
 				tree.Insert(pc.Prefix, pc.Permissions)
 				continue
 			}
-			permissions := raw.(Permissions)
+			permissions := raw.(*Permissions)
 			existing := permissions.CapabilitiesBitmap
 
 			switch {
@@ -70,61 +70,25 @@
 				tree.Insert(pc.Prefix, pc.Permissions)
 			}
 
-<<<<<<< HEAD
-			// Merge allowed parameters
-			for key, value := range permissions.AllowedParameters {
-=======
 			// look for a * in allowed parameters
 
 			// Merge allowed parameters
 			for key, _ := range permissions.AllowedParameters {
->>>>>>> e9b5155d
 				// Add new parameter
 				if _, ok := pc.Permissions.AllowedParameters[key]; !ok {
 					pc.Permissions.AllowedParameters[key] = permissions.AllowedParameters[key]
 					continue
 				}
-<<<<<<< HEAD
-
-				// Take more general allowed
-				if (len(permissions.AllowedParameters[key]) == 0) || (len(pc.Permissions.AllowedParameters[key]) == 0) {
-					pc.Permissions.AllowedParameters[key] = nil
-					continue
-				}
-
-				// Merge allowed values for matching parameters
-				for _, element := range value {
-					pc.Permissions.AllowedParameters[key] = append(pc.Permissions.AllowedParameters[key], element)
-				}
-			}
-
-			// Merge disallowed parameters
-			for key, value := range permissions.DeniedParameters {
-=======
 			}
 
 			// Merge disallowed parameters
 			for key, _ := range permissions.DeniedParameters {
->>>>>>> e9b5155d
 				// Add new parameter
 				if _, ok := pc.Permissions.DeniedParameters[key]; !ok {
 					pc.Permissions.DeniedParameters[key] = permissions.DeniedParameters[key]
 					continue
 				}
 
-<<<<<<< HEAD
-				// Take more general disallowed
-				if (len(permissions.DeniedParameters[key]) == 0) || (len(pc.Permissions.DeniedParameters[key]) == 0) {
-					pc.Permissions.DeniedParameters[key] = nil
-					continue
-				}
-
-				// Merge disallowed values for matching parameters
-				for _, element := range value {
-					pc.Permissions.DeniedParameters[key] = append(pc.Permissions.DeniedParameters[key], element)
-				}
-=======
->>>>>>> e9b5155d
 			}
 
 			tree.Insert(pc.Prefix, pc.Permissions)
@@ -145,7 +109,7 @@
 	raw, ok := a.exactRules.Get(path)
 
 	if ok {
-		perm := raw.(Permissions)
+		perm := raw.(*Permissions)
 		capabilities = perm.CapabilitiesBitmap
 		goto CHECK
 	}
@@ -155,7 +119,7 @@
 	if !ok {
 		return []string{DenyCapability}
 	} else {
-		perm := raw.(Permissions)
+		perm := raw.(*Permissions)
 		capabilities = perm.CapabilitiesBitmap
 	}
 
@@ -199,12 +163,6 @@
 		return true, true
 	}
 
-<<<<<<< HEAD
-=======
-	///////////////////////////////////////////////////////////////////////////////////
-	// Parse Request and set variables to check on
-	///////////////////////////////////////////////////////////////////////////////////
->>>>>>> e9b5155d
 	op := req.Operation
 	path := req.Path
 
@@ -262,30 +220,23 @@
 	if !operationAllowed {
 		return false, sudo
 	}
-<<<<<<< HEAD
-=======
-	//check whether parameter change is allowed
-	if op == logical.UpdateOperation || op == logical.CreateOperation || op == logical.DeleteOperation {
-	}
->>>>>>> e9b5155d
-
-	var denied = permissions.DeniedParameters.(map[string]struct{})
-
-	// Check parameter permissions for operations that can modify only.
+
+	// Only check parameter permissions for operations that can modify parameters.
 	if op == logical.UpdateOperation || op == logical.DeleteOperation || op == logical.CreateOperation {
 		// Check if all parameters have been denied
-		if _, ok := denied["*"]; ok {
+		if _, ok := permissions.DeniedParameters["*"]; ok {
 			return false, sudo
 		}
-		for _, value := range req.Data {
-			// Check if parameter has explictly been denied
-			if _, ok := denied[value]; ok {
+
+		for parameter, _ := range req.Data {
+			// Check if parameter has explictly denied
+			if _, ok := permissions.DeniedParameters[parameter]; ok {
 				return false, sudo
 			}
 			// Specfic parameters have been allowed
 			if len(permissions.AllowedParameters) > 0 {
 				// Requested parameter is not in allowed list
-				if _, ok := permissions.AllowedParameters[value]; !ok {
+				if _, ok := permissions.AllowedParameters[parameter]; !ok {
 					return false, sudo
 				}
 			}
@@ -293,5 +244,5 @@
 		return true, sudo
 	}
 
-	return
+	return operationAllowed, sudo
 }